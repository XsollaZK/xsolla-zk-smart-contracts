--- conflicted
+++ resolved
@@ -97,12 +97,7 @@
         bytes memory data = abi.encodeCall(
             ModularSmartAccount.uninstallModule, (MODULE_TYPE_VALIDATOR, address(validator), abi.encode(passkeys))
         );
-<<<<<<< HEAD
-        PackedUserOperation[] memory userOps = new PackedUserOperation[](1);
-        userOps[0] = makeSignedUserOp(data, owner.key, address(eoaValidator));
-=======
         PackedUserOperation[] memory userOps = makeSignedUserOp(data);
->>>>>>> de321d86
         vm.expectEmit(true, true, true, true);
         emit IERC7579Account.ModuleUninstalled(MODULE_TYPE_VALIDATOR, address(validator));
         entryPoint.handleOps(userOps, bundler);
