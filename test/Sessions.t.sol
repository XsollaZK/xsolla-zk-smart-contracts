--- conflicted
+++ resolved
@@ -263,11 +263,7 @@
         proof = _signProof(keccak256(abi.encode(secondSpec)), secondOwner.key);
 
         bytes memory createSecond = encodeCall(
-<<<<<<< HEAD
-            address(sessionKeyValidator), 0, abi.encodeCall(SessionKeyValidator.createSession, (secondSpec))
-=======
             address(sessionKeyValidator), 0, abi.encodeCall(SessionKeyValidator.createSession, (secondSpec, proof))
->>>>>>> 03f2ceaa
         );
         PackedUserOperation[] memory secondUserOps = makeSignedUserOp(createSecond);
         entryPoint.handleOps(secondUserOps, bundler);
