--- conflicted
+++ resolved
@@ -61,12 +61,8 @@
         executions[1] = Execution({ target: target2, value: target2Amount, callData: "" });
 
         bytes memory callData = abi.encodeCall(
-<<<<<<< HEAD
-            IERC7579Account.execute, (ModeLib.encodeSimpleBatch(), ExecutionLib.encodeBatch(executions))
-=======
             IERC7579Account.execute,
             (LibERC7579.encodeMode(LibERC7579.CALLTYPE_BATCH, 0, 0, 0), encodeBatch(executions))
->>>>>>> 7c76efa6
         );
 
         PackedUserOperation[] memory userOps = new PackedUserOperation[](1);
