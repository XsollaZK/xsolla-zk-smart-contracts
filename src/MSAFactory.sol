--- conflicted
+++ resolved
@@ -7,20 +7,9 @@
 /// @author Matter Labs
 /// @custom:security-contact security@matterlabs.dev
 /// @dev This contract is used to deploy SSO accounts as beacon proxies.
-<<<<<<< HEAD
-contract MSAFactory is ReentrancyGuard {
-    /// @dev The address of the beacon contract used for the accounts' beacon
-    /// proxies.
-    address public immutable beacon;
-
-    /// @notice A mapping from unique account IDs to their corresponding
-    /// deployed account addresses.
-    mapping(bytes32 accountId => address deployedAccount) public accountRegistry;
-=======
 contract MSAFactory {
     /// @dev The address of the beacon contract used for the accounts' beacon proxies.
     address public immutable BEACON;
->>>>>>> 03f2ceaa
 
     /// @notice Emitted when a new account is successfully created.
     /// @param account The address of the newly created account.
@@ -36,21 +25,10 @@
     /// @param initData Initialization calldata forwarded to the beacon proxy;
     /// Usually, an abi-encoded call to IMSA.initializeAccount.
     /// @return account Address of the deployed account proxy.
-<<<<<<< HEAD
-    function deployAccount(bytes32 accountId, bytes calldata initData) external nonReentrant returns (address account) {
-        require(accountRegistry[accountId] == address(0), AccountAlreadyExists(accountId));
-
-        // slither-disable-next-line reentrancy-no-eth
-        account = address(new BeaconProxy{ salt: accountId }(beacon, initData));
-        accountRegistry[accountId] = account;
-
-        emit AccountCreated(account, accountId);
-=======
     function deployAccount(bytes32 salt, bytes calldata initData) external returns (address account) {
         // This hash prevents DoS via front-running with this same salt.
         salt = keccak256(abi.encodePacked(msg.sender, salt));
         account = address(new BeaconProxy{ salt: salt }(BEACON, initData));
         emit AccountCreated(account, msg.sender);
->>>>>>> 03f2ceaa
     }
 }