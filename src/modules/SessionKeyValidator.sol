// SPDX-License-Identifier: MIT
pragma solidity ^0.8.24;

import { IERC165 } from "@openzeppelin/contracts/utils/introspection/IERC165.sol";
import { ECDSA } from "@openzeppelin/contracts/utils/cryptography/ECDSA.sol";
import { SessionLib } from "../libraries/SessionLib.sol";
import { PackedUserOperation } from "account-abstraction/interfaces/PackedUserOperation.sol";
import { _packValidationData, SIG_VALIDATION_FAILED } from "account-abstraction/core/Helpers.sol";

import { IMSA } from "../interfaces/IMSA.sol";
import "../interfaces/IERC7579Module.sol";

/// @title SessionKeyValidator
/// @author Matter Labs
/// @custom:security-contact security@matterlabs.dev
/// @notice This contract is used to manage sessions for a smart account.
contract SessionKeyValidator is IValidator {
    using SessionLib for SessionLib.SessionStorage;

    event SessionCreated(address indexed account, bytes32 indexed sessionHash, SessionLib.SessionSpec sessionSpec);
    event SessionRevoked(address indexed account, bytes32 indexed sessionHash);

    mapping(address signer => bytes32 sessionHash) public sessionSigner;
    mapping(bytes32 sessionHash => SessionLib.SessionStorage sessionState) internal sessions;

    /// @notice Get the session state for an account
    /// @param account The account to fetch the session state for
    /// @param spec The session specification to get the state of
    /// @return The session state: status, remaining fee limit, transfer limits, call value and call
    /// parameter limits
    function sessionState(address account, SessionLib.SessionSpec calldata spec)
        external
        view
        virtual
        returns (SessionLib.SessionState memory)
    {
        return sessions[keccak256(abi.encode(spec))].getState(account, spec);
    }

    /// @notice Get the status of a session
    /// @param account The account to fetch the session status for
    /// @param sessionHash The session hash to fetch the status of
    /// @return The status of the session: NotInitialized, Active or Closed
    function sessionStatus(address account, bytes32 sessionHash) external view virtual returns (SessionLib.Status) {
        return sessions[sessionHash].status[account];
    }

    /// @notice Runs on module install
    /// @param data ABI-encoded session specification to immediately create a session, or empty if
    /// not needed
    function onInstall(bytes calldata data) external virtual {
        if (data.length > 0) {
            // This always either succeeds with `true` or reverts within,
            // so we don't need to check the return value.
            SessionLib.SessionSpec memory sessionSpec = abi.decode(data, (SessionLib.SessionSpec));
            _createSession(sessionSpec);
        }
    }

    /// @notice Runs on module uninstall
    /// @param data ABI-encoded array of session hashes to revoke
    /// @dev Revokes provided sessions before uninstalling,
    /// reverts if any session is still active after that.
    /// @notice Only provided sessions will be revoked, not necessarily all active sessions.
    /// If any active session is unrevoked on uninstall, it will become active again
    /// if the module is reinstalled, unless the session expires.
    function onUninstall(bytes calldata data) external virtual {
        // Revoke keys before uninstalling
        bytes32[] memory sessionHashes = abi.decode(data, (bytes32[]));
        for (uint256 i = 0; i < sessionHashes.length; i++) {
            revokeKey(sessionHashes[i]);
        }
    }

    /// @notice This module should not be used to validate signatures (including EIP-1271),
    /// as a signature by itself does not have enough information to validate it against a session.
    function isValidSignatureWithSender(address, bytes32, bytes calldata) external pure returns (bytes4) {
        return 0xffffffff;
    }

    /// @notice Checks for banned call policies.
    /// @dev Banned policies are:
    /// - all calls to account's validators/hooks, e.g.
    ///   + createSession
    ///   + addValidationKey
    ///   + addGuardian
    /// - all calls to the account itself, e.g.
    ///   + addModuleValidator
    ///   + addHook
    ///   + batchCall
    /// @dev can be extended by derived contracts.
    /// @param target The target address of the call
    /// @return true if the call is banned, false otherwise
<<<<<<< HEAD
    function isBannedCall(address target, bytes4 /* selector */) internal view virtual returns (bool) {
=======
    function isBannedCall(address target, bytes4 selector) internal view virtual returns (bool) {
>>>>>>> 7c76efa6
        return target == address(this) // this line is technically unnecessary
            || target == address(msg.sender) || IMSA(msg.sender).isModuleInstalled(MODULE_TYPE_VALIDATOR, target, "")
            || IMSA(msg.sender).isModuleInstalled(MODULE_TYPE_EXECUTOR, target, "")
            || IMSA(msg.sender).isModuleInstalled(MODULE_TYPE_FALLBACK, target, abi.encode(selector));
    }

    /// @notice Create a new session for an account
    /// @param sessionSpec The session specification to create a session with
    /// @dev In the sessionSpec, callPolicies should not have duplicated instances of (target, selector) pairs.
    /// Only the first one of the duplicates is considered when validating transactions.
    function createSession(SessionLib.SessionSpec memory sessionSpec) public virtual {
        require(isInitialized(msg.sender), NotInitialized(msg.sender));
        _createSession(sessionSpec);
    }

    /// @notice Same as `createSession`, but does not check if the validator is initialized for the account.
    function _createSession(SessionLib.SessionSpec memory sessionSpec) internal virtual {
        bytes32 sessionHash = keccak256(abi.encode(sessionSpec));

        uint256 totalCallPolicies = sessionSpec.callPolicies.length;
        for (uint256 i = 0; i < totalCallPolicies; i++) {
            require(
                !isBannedCall(sessionSpec.callPolicies[i].target, sessionSpec.callPolicies[i].selector),
                SessionLib.CallPolicyBanned(sessionSpec.callPolicies[i].target, sessionSpec.callPolicies[i].selector)
            );
        }

        require(sessionSpec.signer != address(0), SessionLib.ZeroSigner());
        // Avoid using same session key for multiple sessions, contract-wide
        require(sessionSigner[sessionSpec.signer] == bytes32(0), SessionLib.SignerAlreadyUsed(sessionSpec.signer));
        require(sessionSpec.feeLimit.limitType != SessionLib.LimitType.Unlimited, SessionLib.UnlimitedFees());
        require(
            sessions[sessionHash].status[msg.sender] == SessionLib.Status.NotInitialized,
            SessionLib.SessionAlreadyExists(sessionHash)
        );
        // Sessions should expire in no less than 60 seconds.
        require(sessionSpec.expiresAt >= block.timestamp + 60, SessionLib.SessionExpiresTooSoon(sessionSpec.expiresAt));

        sessions[sessionHash].status[msg.sender] = SessionLib.Status.Active;
        sessionSigner[sessionSpec.signer] = sessionHash;
        emit SessionCreated(msg.sender, sessionHash, sessionSpec);
    }

    function supportsInterface(bytes4 interfaceId) external pure virtual returns (bool) {
        return interfaceId == type(IERC165).interfaceId || interfaceId == type(IValidator).interfaceId
            || interfaceId == type(IModule).interfaceId;
    }

    /// @notice Revoke a session for an account
    /// @param sessionHash The hash of a session to revoke
    /// @dev Decreases the session counter for the account
    function revokeKey(bytes32 sessionHash) public virtual {
        require(sessions[sessionHash].status[msg.sender] == SessionLib.Status.Active, SessionLib.SessionNotActive());
        sessions[sessionHash].status[msg.sender] = SessionLib.Status.Closed;
        emit SessionRevoked(msg.sender, sessionHash);
    }

    /// @notice Revoke multiple sessions for an account
    /// @param sessionHashes An array of session hashes to revoke
    function revokeKeys(bytes32[] calldata sessionHashes) external virtual {
        for (uint256 i = 0; i < sessionHashes.length; i++) {
            revokeKey(sessionHashes[i]);
        }
    }

    /// @notice Check if the validator is registered for the smart account
    /// @param smartAccount The smart account to check
    /// @return true if validator is registered for the account, false otherwise
    function isInitialized(address smartAccount) public view virtual returns (bool) {
        return IMSA(smartAccount).isModuleInstalled(MODULE_TYPE_VALIDATOR, address(this), "");
    }

    /// @notice Validate a session transaction for an account
    /// @param userOp User operation to validate
    /// @param userOpHash The hash of the userOp
    /// @return uint256 Validation data, according to ERC-4337 (EntryPoint v0.8)
    /// @dev Session spec and period IDs must be provided as validator data
    function validateUserOp(PackedUserOperation calldata userOp, bytes32 userOpHash) public virtual returns (uint256) {
        (bytes memory transactionSignature, SessionLib.SessionSpec memory spec, uint48[] memory periodIds) =
            abi.decode(userOp.signature[20:], (bytes, SessionLib.SessionSpec, uint48[]));
        require(spec.signer != address(0), SessionLib.ZeroSigner());
        bytes32 sessionHash = keccak256(abi.encode(spec));
        uint192 nonceKey = uint192(userOp.nonce >> 64);
        uint192 expectedNonceKey = uint192(uint160(spec.signer));
        require(nonceKey == expectedNonceKey, SessionLib.InvalidNonceKey(nonceKey, expectedNonceKey));
        // this will revert if session spec is violated
        (uint48 validAfter, uint48 validUntil) = sessions[sessionHash].validate(userOp, spec, periodIds);

        // slither-disable-next-line unused-return
        (address signer, ECDSA.RecoverError err,) = ECDSA.tryRecover(userOpHash, transactionSignature);
        if (err != ECDSA.RecoverError.NoError || signer == address(0) || signer != spec.signer) {
            return SIG_VALIDATION_FAILED;
        }
        // This check is separate and performed last to prevent gas estimation failures
        (uint48 newValidAfter, uint48 newValidUntil) =
            sessions[sessionHash].validateFeeLimit(userOp, spec, periodIds[0]);
        validAfter = newValidAfter > validAfter ? validAfter : newValidAfter;
        validUntil = newValidUntil < validUntil ? validUntil : newValidUntil;
        return _packValidationData(false, validUntil, validAfter);
    }

    function isModuleType(uint256 moduleTypeId) external pure virtual returns (bool) {
        return moduleTypeId == MODULE_TYPE_VALIDATOR;
    }
}<|MERGE_RESOLUTION|>--- conflicted
+++ resolved
@@ -91,11 +91,7 @@
     /// @dev can be extended by derived contracts.
     /// @param target The target address of the call
     /// @return true if the call is banned, false otherwise
-<<<<<<< HEAD
-    function isBannedCall(address target, bytes4 /* selector */) internal view virtual returns (bool) {
-=======
     function isBannedCall(address target, bytes4 selector) internal view virtual returns (bool) {
->>>>>>> 7c76efa6
         return target == address(this) // this line is technically unnecessary
             || target == address(msg.sender) || IMSA(msg.sender).isModuleInstalled(MODULE_TYPE_VALIDATOR, target, "")
             || IMSA(msg.sender).isModuleInstalled(MODULE_TYPE_EXECUTOR, target, "")
