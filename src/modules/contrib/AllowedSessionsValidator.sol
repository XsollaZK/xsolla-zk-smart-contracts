--- conflicted
+++ resolved
@@ -110,18 +110,8 @@
     /// @dev Session spec and period IDs must be provided as validator data.
     function validateUserOp(PackedUserOperation calldata userOp, bytes32 userOpHash) public override returns (uint256) {
         // slither-disable-next-line unused-return
-<<<<<<< HEAD
-        (,, bytes memory validatorData) = abi.decode(userOp.signature, (address, bytes, bytes));
-        // slither-disable-next-line unused-return
-        (SessionLib.SessionSpec memory spec,) =
-            abi.decode(
-                validatorData, // this is passed by the signature builder
-                (SessionLib.SessionSpec, uint48[])
-            );
-=======
         (, SessionLib.SessionSpec memory spec,) =
             abi.decode(userOp.signature[20:], (bytes, SessionLib.SessionSpec, uint48[]));
->>>>>>> de321d86
         bytes32 sessionActionsHash = getSessionActionsHash(spec);
         require(areSessionActionsAllowed[sessionActionsHash], SessionLib.ActionsNotAllowed(sessionActionsHash));
         return SessionKeyValidator.validateUserOp(userOp, userOpHash);
