--- conflicted
+++ resolved
@@ -271,16 +271,8 @@
             RecoveryTimestampInvalid(recovery.timestamp)
         );
 
-<<<<<<< HEAD
-        // NOTE: the fact that recovery type is not `None` is checked in
-        // `checkInstalledValidator`. slither-disable-next-line
-        // incorrect-equality
-        address validator = recovery.recoveryType == RecoveryType.EOA ? eoaValidator : webAuthValidator;
-        // slither-disable-next-line incorrect-equality
-=======
         // NOTE: the fact that recovery type is not `None` is checked in `checkInstalledValidator`.
         address validator = recovery.recoveryType == RecoveryType.EOA ? EOA_VALIDATOR : WEBAUTHN_VALIDATOR;
->>>>>>> 03f2ceaa
         bytes4 selector = recovery.recoveryType == RecoveryType.EOA
             ? EOAKeyValidator.addOwner.selector
             : WebAuthnValidator.addValidationKey.selector;
