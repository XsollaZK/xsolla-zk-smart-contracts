--- conflicted
+++ resolved
@@ -39,18 +39,6 @@
 
     /// @notice Emitted when a passkey is created
     /// @param keyOwner The address of the account that owns the passkey
-<<<<<<< HEAD
-    /// @param originDomain The domain for which the passkey was created,
-    /// typically an Auth Server @param credentialId The unique identifier for
-    /// the passkey
-    event PasskeyCreated(address indexed keyOwner, string originDomain, bytes credentialId);
-    /// @notice Emitted when a passkey is removed from the account
-    /// @param keyOwner The address of the account that owned the passkey
-    /// @param originDomain The domain for which the that passkey was used
-    /// @param credentialId The unique identifier for the passkey that was
-    /// removed
-    event PasskeyRemoved(address indexed keyOwner, string originDomain, bytes credentialId);
-=======
     /// @param domain The domain for which the passkey was created, typically an Auth Server
     /// @param credentialId The unique identifier for the passkey
     event PasskeyCreated(address indexed keyOwner, string domain, bytes credentialId);
@@ -59,20 +47,13 @@
     /// @param domain The domain for which the that passkey was used
     /// @param credentialId The unique identifier for the passkey that was removed
     event PasskeyRemoved(address indexed keyOwner, string domain, bytes credentialId);
->>>>>>> 03f2ceaa
 
     /// @dev Mapping of public keys to the account address that owns them
     mapping(string domain => mapping(bytes credentialId => mapping(address account => bytes32[2] key))) private
         publicKeys;
 
-<<<<<<< HEAD
-    /// @dev Mapping of domain-bound credential IDs to the account address that
-    /// owns them
-    mapping(string originDomain => mapping(bytes credentialId => address accountAddress)) public registeredAddress;
-=======
     /// @dev Mapping of domain-bound credential IDs to the account address that owns them
     mapping(string domain => mapping(bytes credentialId => EnumerableSet.AddressSet accounts)) private accounts;
->>>>>>> 03f2ceaa
 
     /// @dev check for secure validation: bit 0 = 1 (user present), bit 2 = 1
     /// (user verified)
@@ -80,15 +61,6 @@
     bytes32 private constant WEBAUTHN_GET_HASH = keccak256("webauthn.get");
     bytes32 private constant FALSE_HASH = keccak256("false");
 
-<<<<<<< HEAD
-    /// @notice This is helper function that returns the whole public key, as of
-    /// solidity 0.8.24 the auto-generated getters only return half of the key
-    /// @param originDomain the domain this key is associated with (the
-    /// auth-server) @param credentialId the passkey unique identifier
-    /// @param accountAddress the address of the account that owns the key
-    /// @return publicKeys the public key
-    function getAccountKey(string calldata originDomain, bytes calldata credentialId, address accountAddress)
-=======
     /// @notice This is helper function that returns the whole public key, as of solidity 0.8.24 the
     /// auto-generated getters only return half of the key
     /// @param domain The domain this key is associated with (the auth-server)
@@ -96,7 +68,6 @@
     /// @param account The address of the account that owns the key
     /// @return publicKeys The public key
     function getAccountKey(string calldata domain, bytes calldata credentialId, address account)
->>>>>>> 03f2ceaa
         external
         view
         returns (bytes32[2] memory)
@@ -249,12 +220,7 @@
         // cross-origin validation is optional, but explicitly not supported.
         // cross-origin requests would be from embedding the auth request
         // from another domain. The current SSO setup uses a pop-up instead of
-<<<<<<< HEAD
-        // an i-frame, so we're rejecting these until the implemention supports
-        //it
-=======
         // an i-frame, so we're rejecting these until the implementation supports it
->>>>>>> 03f2ceaa
         JSONParserLib.Item memory crossOriginItem = root.at('"crossOrigin"');
         if (!crossOriginItem.isUndefined()) {
             string memory crossOrigin = crossOriginItem.value();
