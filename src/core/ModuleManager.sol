--- conflicted
+++ resolved
@@ -53,17 +53,6 @@
     }
 
     modifier onlyValidatorModule(address validator) {
-<<<<<<< HEAD
-        if (!$moduleManager().$valdiators.contains(validator)) {
-            revert InvalidModule(validator);
-        }
-        _;
-    }
-
-    // ///////////////////////////////////////////////////
-    // Manage Validators
-    // //////////////////////////////////////////////////
-=======
         if (!$moduleManager().$validators.contains(validator)) revert InvalidModule(validator);
         _;
     }
@@ -79,10 +68,9 @@
         }
     }
 
-    /////////////////////////////////////////////////////
-    //  Manage Validators
-    ////////////////////////////////////////////////////
->>>>>>> de321d86
+    // ///////////////////////////////////////////////////
+    // Manage Validators
+    // //////////////////////////////////////////////////
 
     function _installValidator(address validator, bytes calldata data) internal virtual {
         require($moduleManager().$validators.add(validator), AlreadyInstalled(validator));
