// SPDX-License-Identifier: MIT
pragma solidity ^0.8.21;

import { EnumerableSet } from "@openzeppelin/contracts/utils/structs/EnumerableSet.sol";
import "../interfaces/IERC7579Module.sol";

/// @title ModuleManager
/// @author zeroknots.eth | rhinestone.wtf
/// @dev This contract manages Validator, Executor and Fallback modules for the MSA
/// NOTE: the linked list is just an example. accounts may implement this differently
abstract contract ModuleManager {
    using EnumerableSet for EnumerableSet.AddressSet;

    error InvalidModule(address module);
    error NoFallbackHandler(bytes4 selector);
    error CannotRemoveLastValidator();
    error SelectorAlreadyUsed(bytes4 selector);
    error AlreadyInstalled(address module);
    error NotInstalled(address module);

    event ValidatorInstalled(address indexed validator);
    event ExecutorInstalled(address indexed executor);
    event FallbackHandlerInstalled(address indexed handler, bytes4 indexed selector, bytes1 indexed calltype);

    event ValidatorUninstalled(address indexed validator);
    event ExecutorUninstalled(address indexed executor);
    event FallbackHandlerUninstalled(address indexed handler, bytes4 indexed selector, bytes1 indexed calltype);

    event ValidatorUnlinked(address indexed validator, bytes data);
    event ExecutorUnlinked(address indexed executor, bytes data);
    event FallbackHandlerUnlinked(
        address indexed handler, bytes4 indexed selector, bytes1 indexed calltype, bytes data
    );

    // forgefmt: disable-next-line
    // keccak256(abi.encode(uint256(keccak256("modulemanager.storage.msa")) - 1)) & ~bytes32(uint256(0xff));
    bytes32 internal constant MODULEMANAGER_STORAGE_LOCATION =
        0xe3a55571e8f241b58442871487cc151a8cb048bb4ad24e833467f724ec89a900;

    struct FallbackHandler {
        address handler;
        bytes1 calltype;
    }

    /// @custom:storage-location erc7201:modulemanager.storage.msa
    struct ModuleManagerStorage {
        EnumerableSet.AddressSet $valdiators;
        EnumerableSet.AddressSet $executors;
        mapping(bytes4 selector => FallbackHandler fallbackHandler) $fallbacks;
    }

    function $moduleManager() internal pure virtual returns (ModuleManagerStorage storage $ims) {
        bytes32 position = MODULEMANAGER_STORAGE_LOCATION;
        assembly {
            $ims.slot := position
        }
    }

    modifier onlyExecutorModule() {
        if (!$moduleManager().$executors.contains(msg.sender)) revert InvalidModule(msg.sender);
        _;
    }

    modifier onlyValidatorModule(address validator) {
        if (!$moduleManager().$valdiators.contains(validator)) revert InvalidModule(validator);
        _;
    }

<<<<<<< HEAD
    // ///////////////////////////////////////////////////
    // Manage Validators
    // //////////////////////////////////////////////////
=======
    /////////////////////////////////////////////////////
    //  Manage Validators
    ////////////////////////////////////////////////////

>>>>>>> 7c76efa6
    function _installValidator(address validator, bytes calldata data) internal virtual {
        require($moduleManager().$valdiators.add(validator), AlreadyInstalled(validator));
        IValidator(validator).onInstall(data);
        emit ValidatorInstalled(validator);
    }

    function _uninstallValidator(address validator, bytes calldata data) internal {
        require($moduleManager().$valdiators.remove(validator), NotInstalled(validator));
        require($moduleManager().$valdiators.length() > 0, CannotRemoveLastValidator());
        IValidator(validator).onUninstall(data);
        emit ValidatorUninstalled(validator);
    }

    function _unlinkValidator(address validator, bytes calldata data) internal {
        require($moduleManager().$valdiators.remove(validator), NotInstalled(validator));
        require($moduleManager().$valdiators.length() > 0, CannotRemoveLastValidator());
        try IValidator(validator).onUninstall(data) {
            emit ValidatorUninstalled(validator);
        } catch (bytes memory err) {
            emit ValidatorUnlinked(validator, err);
        }
    }

    function _isValidatorInstalled(address validator) internal view virtual returns (bool) {
        return $moduleManager().$valdiators.contains(validator);
    }

    // ///////////////////////////////////////////////////
    // Manage Executors
    // //////////////////////////////////////////////////

    function _installExecutor(address executor, bytes calldata data) internal {
        require($moduleManager().$executors.add(executor), AlreadyInstalled(executor));
        IExecutor(executor).onInstall(data);
        emit ExecutorInstalled(executor);
    }

    function _uninstallExecutor(address executor, bytes calldata data) internal {
        require($moduleManager().$executors.remove(executor), NotInstalled(executor));
        IExecutor(executor).onUninstall(data);
        emit ExecutorUninstalled(executor);
    }

    function _unlinkExecutor(address executor, bytes calldata data) internal {
        require($moduleManager().$executors.remove(executor), NotInstalled(executor));
        try IExecutor(executor).onUninstall(data) {
            emit ExecutorUninstalled(executor);
        } catch (bytes memory err) {
            emit ExecutorUnlinked(executor, err);
        }
    }

    function _isExecutorInstalled(address executor) internal view virtual returns (bool) {
        return $moduleManager().$executors.contains(executor);
    }

    // ///////////////////////////////////////////////////
    // Manage Fallback
    // //////////////////////////////////////////////////

    function _installFallbackHandler(address handler, bytes calldata params) internal virtual {
        bytes4 selector = bytes4(params[0:4]);
        bytes1 calltype = params[4];
        bytes calldata initData = params[5:];
        require(!_isFallbackHandlerInstalled(selector), SelectorAlreadyUsed(selector));
        $moduleManager().$fallbacks[selector] = FallbackHandler(handler, calltype);
        IFallback(handler).onInstall(initData);
        emit FallbackHandlerInstalled(handler, selector, calltype);
    }

    function _uninstallFallbackHandler(address handler, bytes calldata deInitData) internal virtual {
        bytes4 selector = bytes4(deInitData[0:4]);
        bytes calldata _deInitData = deInitData[4:];
        require(_isFallbackHandlerInstalled(selector), NoFallbackHandler(selector));
        FallbackHandler memory activeFallback = $moduleManager().$fallbacks[selector];
        require(activeFallback.handler == handler, NotInstalled(handler));
        $moduleManager().$fallbacks[selector] = FallbackHandler(address(0), 0);
        IFallback(handler).onUninstall(_deInitData);
        emit FallbackHandlerUninstalled(handler, selector, activeFallback.calltype);
    }

    function _unlinkFallbackHandler(address handler, bytes calldata deInitData) internal virtual {
        bytes4 selector = bytes4(deInitData[0:4]);
        bytes calldata _deInitData = deInitData[4:];
        require(_isFallbackHandlerInstalled(selector), NoFallbackHandler(selector));
        FallbackHandler memory activeFallback = $moduleManager().$fallbacks[selector];
        require(activeFallback.handler == handler, NotInstalled(handler));
        $moduleManager().$fallbacks[selector] = FallbackHandler(address(0), 0);
        try IFallback(handler).onUninstall(_deInitData) {
            emit FallbackHandlerUninstalled(handler, selector, activeFallback.calltype);
        } catch (bytes memory err) {
            emit FallbackHandlerUnlinked(handler, selector, activeFallback.calltype, err);
        }
    }

    function _isFallbackHandlerInstalled(bytes4 functionSig) internal view virtual returns (bool) {
        FallbackHandler storage $fallback = $moduleManager().$fallbacks[functionSig];
        return $fallback.handler != address(0);
    }

    function _isFallbackHandlerInstalled(bytes4 functionSig, address _handler) internal view virtual returns (bool) {
        FallbackHandler storage $fallback = $moduleManager().$fallbacks[functionSig];
        return $fallback.handler == _handler;
    }

    function getActiveFallbackHandler(bytes4 functionSig) external view virtual returns (FallbackHandler memory) {
        return $moduleManager().$fallbacks[functionSig];
    }

    /// @dev For receiving ETH.
    receive() external payable { }

    // FALLBACK
    fallback() external payable {
        FallbackHandler storage $fallbackHandler = $moduleManager().$fallbacks[msg.sig];
        address handler = $fallbackHandler.handler;
        bytes1 calltype = $fallbackHandler.calltype;

        if (handler == address(0)) {
            // 0x150b7a02: `onERC721Received(address,address,uint256,bytes)`.
            // 0xf23a6e61: `onERC1155Received(address,address,uint256,uint256,bytes)`.
            // 0xbc197c81: `onERC1155BatchReceived(address,address,uint256[],uint256[],bytes)`.
            if (msg.sig == 0x150b7a02 || msg.sig == 0xf23a6e61 || msg.sig == 0xbc197c81) {
                // These are the ERC721 and ERC1155 safe transfer callbacks.
                // We return the selector as a response to the callback.
                assembly {
                    let s := shr(224, calldataload(0))
                    mstore(0x20, s) // Store `msg.sig`.
                    return(0x3c, 0x20) // Return `msg.sig`.
                }
            } else {
                revert NoFallbackHandler(msg.sig);
            }
        }

        assembly {
            function allocate(length) -> pos {
                pos := mload(0x40)
                mstore(0x40, add(pos, length))
            }

            let calldataPtr := allocate(calldatasize())
            calldatacopy(calldataPtr, 0, calldatasize())

            // The msg.sender address is shifted to the left by 12 bytes to remove the padding
            // Then the address without padding is stored right after the calldata
            let senderPtr := allocate(20)
            mstore(senderPtr, shl(96, caller()))

            let success := 0
            switch calltype
            case 0xFE {
                // CALLTYPE_STATIC
                // Add 20 bytes for the address appended at the end
                success := staticcall(gas(), handler, calldataPtr, add(calldatasize(), 20), 0, 0)
            }
            case 0x00 {
                // CALLTYPE_SINGLE
                // Add 20 bytes for the address appended at the end
                success := call(gas(), handler, 0, calldataPtr, add(calldatasize(), 20), 0, 0)
            }
            default { return(0, 0) } // Unsupported calltype

            let returnDataPtr := allocate(returndatasize())
            returndatacopy(returnDataPtr, 0, returndatasize())
            if iszero(success) { revert(returnDataPtr, returndatasize()) }
            return(returnDataPtr, returndatasize())
        }
    }
}<|MERGE_RESOLUTION|>--- conflicted
+++ resolved
@@ -66,16 +66,10 @@
         _;
     }
 
-<<<<<<< HEAD
-    // ///////////////////////////////////////////////////
-    // Manage Validators
-    // //////////////////////////////////////////////////
-=======
     /////////////////////////////////////////////////////
     //  Manage Validators
     ////////////////////////////////////////////////////
 
->>>>>>> 7c76efa6
     function _installValidator(address validator, bytes calldata data) internal virtual {
         require($moduleManager().$valdiators.add(validator), AlreadyInstalled(validator));
         IValidator(validator).onInstall(data);
