--- conflicted
+++ resolved
@@ -27,14 +27,7 @@
     }
 
     /// @inheritdoc IERC7579Account
-<<<<<<< HEAD
-    /// @dev this function is only callable by the entry point or the account
-    /// itself @dev this function demonstrates how to implement
-    /// CallType SINGLE and BATCH and ExecType DEFAULT and TRY
-    /// @dev this function demonstrates how to implement hook support (modifier)
-=======
     /// @dev this function is only callable by the entry point or the account itself
->>>>>>> 03f2ceaa
     function execute(bytes32 mode, bytes calldata executionCalldata) external payable onlyEntryPointOrSelf {
         // slither-disable-next-line unused-return
         _handleExecute(mode, executionCalldata);
@@ -52,29 +45,6 @@
         returnData = _handleExecute(mode, executionCalldata);
     }
 
-<<<<<<< HEAD
-    /// @dev ERC-4337 executeUserOp according to ERC-4337 v0.7
-    ///         This function is intended to be called by ERC-4337
-    /// EntryPoint.sol @dev Ensure adequate authorization control: i.e.
-    /// onlyEntryPointOrSelf
-    ///      The implementation of the function is OPTIONAL
-    ///
-    /// @param userOp PackedUserOperation struct (see ERC-4337 v0.7+)
-    function executeUserOp(
-        PackedUserOperation calldata userOp,
-        bytes32 // userOpHash
-    )
-        external
-        payable
-        onlyEntryPoint
-    {
-        bytes calldata callData = userOp.callData[4:];
-        (bool success,) = address(this).delegatecall(callData);
-        if (!success) revert ExecutionFailed();
-    }
-
-=======
->>>>>>> 03f2ceaa
     /// @inheritdoc IERC7579Account
     function installModule(uint256 moduleTypeId, address module, bytes calldata initData)
         external
@@ -82,13 +52,7 @@
         onlyEntryPointOrSelf
         withRegistry(module, moduleTypeId)
     {
-<<<<<<< HEAD
-        if (!IModule(module).isModuleType(moduleTypeId)) {
-            revert MismatchModuleTypeId(moduleTypeId);
-        }
-=======
         if (!ERC7579.IModule(module).isModuleType(moduleTypeId)) revert MismatchModuleTypeId(moduleTypeId);
->>>>>>> 03f2ceaa
 
         if (moduleTypeId == ERC7579.MODULE_TYPE_VALIDATOR) {
             _installValidator(module, initData);
@@ -229,11 +193,7 @@
 
     /// @inheritdoc IMSA
     function initializeAccount(address[] calldata modules, bytes[] calldata data) external payable virtual initializer {
-<<<<<<< HEAD
-        for (uint256 i = 0; i < modules.length; i++) {
-=======
         for (uint256 i = 0; i < modules.length; ++i) {
->>>>>>> 03f2ceaa
             address module = modules[i];
             if (ERC7579.IModule(module).isModuleType(ERC7579.MODULE_TYPE_VALIDATOR)) {
                 _installValidator(module, data[i]);
