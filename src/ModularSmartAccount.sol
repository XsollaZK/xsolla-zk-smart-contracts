// SPDX-License-Identifier: MIT
pragma solidity ^0.8.23;

import { PackedUserOperation } from "account-abstraction/interfaces/PackedUserOperation.sol";
import { Initializable } from "@openzeppelin/contracts/proxy/utils/Initializable.sol";
import { ERC1271 } from "solady/accounts/ERC1271.sol";
import { LibERC7579 } from "solady/accounts/LibERC7579.sol";

import { ExecutionHelper } from "./core/ExecutionHelper.sol";
import { IERC7579Account, Execution } from "./interfaces/IERC7579Account.sol";
import { IMSA } from "./interfaces/IMSA.sol";
import { ERC1271Handler } from "./core/ERC1271Handler.sol";
import { RegistryAdapter } from "./core/RegistryAdapter.sol";

import "./interfaces/IERC7579Module.sol";

/// @author zeroknots.eth | rhinestone.wtf
/// Reference implementation of a very simple ERC7579 Account.
/// This account implements CallType: SINGLE, BATCH and DELEGATECALL.
/// This account implements ExecType: DEFAULT and TRY.
/// Hook support is implemented
contract ModularSmartAccount is IMSA, ExecutionHelper, ERC1271Handler, RegistryAdapter, Initializable {
    using LibERC7579 for bytes32;

    constructor() {
        _disableInitializers();
    }

<<<<<<< HEAD
    /**
     * @inheritdoc IERC7579Account
     * @dev this function is only callable by the entry point or the account itself
     * @dev this function demonstrates how to implement
     * CallType SINGLE and BATCH and ExecType DEFAULT and TRY
     * @dev this function demonstrates how to implement hook support (modifier)
     */
    function execute(ModeCode mode, bytes calldata executionCalldata)
        external
        payable
        onlyEntryPointOrSelf /* withHook*/

    {
=======
    /// @inheritdoc IERC7579Account
    /// @dev this function is only callable by the entry point or the account itself
    /// @dev this function demonstrates how to implement
    /// CallType SINGLE and BATCH and ExecType DEFAULT and TRY
    /// @dev this function demonstrates how to implement hook support (modifier)
    function execute(bytes32 mode, bytes calldata executionCalldata) external payable onlyEntryPointOrSelf {
>>>>>>> 7c76efa6
        // slither-disable-next-line unused-return
        _handleExecute(mode, executionCalldata);
    }

    /// @inheritdoc IERC7579Account
    /// @dev this function is only callable by an installed executor module
    /// @dev this function demonstrates how to implement
    /// CallType SINGLE and BATCH and ExecType DEFAULT and TRY
    /// @dev this function demonstrates how to implement hook support (modifier)
    function executeFromExecutor(bytes32 mode, bytes calldata executionCalldata)
        external
        payable
        onlyExecutorModule
        withRegistry(msg.sender, MODULE_TYPE_EXECUTOR)
        returns (bytes[] memory returnData)
    {
        returnData = _handleExecute(mode, executionCalldata);
    }

    /// @dev ERC-4337 executeUserOp according to ERC-4337 v0.7
    ///         This function is intended to be called by ERC-4337 EntryPoint.sol
    /// @dev Ensure adequate authorization control: i.e. onlyEntryPointOrSelf
    ///      The implementation of the function is OPTIONAL
    ///
    /// @param userOp PackedUserOperation struct (see ERC-4337 v0.7+)
    function executeUserOp(
        PackedUserOperation calldata userOp,
        bytes32 // userOpHash
    )
        external
        payable
        onlyEntryPoint
    {
        bytes calldata callData = userOp.callData[4:];
        (bool success,) = address(this).delegatecall(callData);
        if (!success) revert ExecutionFailed();
    }

    /// @inheritdoc IERC7579Account
    function installModule(uint256 moduleTypeId, address module, bytes calldata initData)
        external
        payable
        onlyEntryPointOrSelf
        withRegistry(module, moduleTypeId)
    {
        if (!IModule(module).isModuleType(moduleTypeId)) revert MismatchModuleTypeId(moduleTypeId);

        if (moduleTypeId == MODULE_TYPE_VALIDATOR) {
            _installValidator(module, initData);
        } else if (moduleTypeId == MODULE_TYPE_EXECUTOR) {
            _installExecutor(module, initData);
        } else if (moduleTypeId == MODULE_TYPE_FALLBACK) {
            _installFallbackHandler(module, initData);
        } else {
            revert UnsupportedModuleType(moduleTypeId);
        }
        emit ModuleInstalled(moduleTypeId, module);
    }

    /// @inheritdoc IERC7579Account
    function uninstallModule(uint256 moduleTypeId, address module, bytes calldata deInitData)
        external
        payable
        onlyEntryPointOrSelf
    {
        if (moduleTypeId == MODULE_TYPE_VALIDATOR) {
            _uninstallValidator(module, deInitData);
        } else if (moduleTypeId == MODULE_TYPE_EXECUTOR) {
            _uninstallExecutor(module, deInitData);
        } else if (moduleTypeId == MODULE_TYPE_FALLBACK) {
            _uninstallFallbackHandler(module, deInitData);
        } else {
            revert UnsupportedModuleType(moduleTypeId);
        }
        emit ModuleUninstalled(moduleTypeId, module);
    }

    /// @dev ERC-4337 validateUserOp according to ERC-4337 v0.7
    ///         This function is intended to be called by ERC-4337 EntryPoint.sol
    /// this validation function should decode / sload the validator module to validate the userOp
    /// and call it.
    /// @param userOp PackedUserOperation struct (see ERC-4337 v0.7+)
    function validateUserOp(PackedUserOperation calldata userOp, bytes32 userOpHash, uint256 missingAccountFunds)
        external
        payable
        virtual
        onlyEntryPoint
        payPrefund(missingAccountFunds)
        returns (uint256 validSignature)
    {
        address validator = address(bytes20(userOp.signature[:20]));

        // check if validator is enabled. If not terminate the validation phase.
        if (!_isValidatorInstalled(validator)) {
            return VALIDATION_FAILED;
        } else {
            // bubble up the return value of the validator module
            validSignature = IValidator(validator).validateUserOp(userOp, userOpHash);
        }
    }

    function isValidSignature(bytes32 hash, bytes calldata data)
        public
        view
        override(ERC1271, IERC7579Account)
        returns (bytes4)
    {
        return super.isValidSignature(hash, data);
    }

    /// @inheritdoc IERC7579Account
    function isModuleInstalled(uint256 moduleTypeId, address module, bytes calldata additionalContext)
        external
        view
        override
        returns (bool)
    {
        if (moduleTypeId == MODULE_TYPE_VALIDATOR) {
            return _isValidatorInstalled(module);
        } else if (moduleTypeId == MODULE_TYPE_EXECUTOR) {
            return _isExecutorInstalled(module);
        } else if (moduleTypeId == MODULE_TYPE_FALLBACK) {
            return _isFallbackHandlerInstalled(abi.decode(additionalContext, (bytes4)), module);
        } else {
            return false;
        }
    }

    /// @inheritdoc IERC7579Account
    function accountId() external view virtual override returns (string memory) {
        // vendor.flavour.SemVer
        return "ZKsyncSSO.mvp.v0.0.1";
    }

    /// @inheritdoc IERC7579Account
    function supportsExecutionMode(bytes32 mode) external view virtual override returns (bool isSupported) {
        bytes1 callType = mode.getCallType();
        bytes1 execType = mode.getExecType();
        if (callType == LibERC7579.CALLTYPE_BATCH) isSupported = true;
        else if (callType == LibERC7579.CALLTYPE_SINGLE) isSupported = true;
        else if (callType == LibERC7579.CALLTYPE_DELEGATECALL) isSupported = true;
        // if callType is not single, batch or delegatecall return false
        else return false;

        if (execType == LibERC7579.EXECTYPE_DEFAULT) isSupported = true;
        else if (execType == LibERC7579.EXECTYPE_TRY) isSupported = true;
        // if execType is not default or try, return false
        else return false;
    }

    /// @inheritdoc IERC7579Account
    function supportsModule(uint256 modulTypeId) external view virtual override returns (bool) {
        if (modulTypeId == MODULE_TYPE_VALIDATOR) return true;
        else if (modulTypeId == MODULE_TYPE_EXECUTOR) return true;
        else if (modulTypeId == MODULE_TYPE_FALLBACK) return true;
        else return false;
    }

    /// @dev Initializes the account.
    function initializeAccount(address[] calldata modules, bytes[] calldata data) external payable virtual initializer {
        for (uint256 i = 0; i < modules.length; i++) {
            address module = modules[i];
            if (IModule(module).isModuleType(MODULE_TYPE_VALIDATOR)) {
                _installValidator(module, data[i]);
            }
            if (IModule(module).isModuleType(MODULE_TYPE_EXECUTOR)) {
                _installExecutor(module, data[i]);
            }
            if (IModule(module).isModuleType(MODULE_TYPE_FALLBACK)) {
                _installFallbackHandler(module, data[i]);
            }
        }
    }
}<|MERGE_RESOLUTION|>--- conflicted
+++ resolved
@@ -26,28 +26,12 @@
         _disableInitializers();
     }
 
-<<<<<<< HEAD
-    /**
-     * @inheritdoc IERC7579Account
-     * @dev this function is only callable by the entry point or the account itself
-     * @dev this function demonstrates how to implement
-     * CallType SINGLE and BATCH and ExecType DEFAULT and TRY
-     * @dev this function demonstrates how to implement hook support (modifier)
-     */
-    function execute(ModeCode mode, bytes calldata executionCalldata)
-        external
-        payable
-        onlyEntryPointOrSelf /* withHook*/
-
-    {
-=======
     /// @inheritdoc IERC7579Account
     /// @dev this function is only callable by the entry point or the account itself
     /// @dev this function demonstrates how to implement
     /// CallType SINGLE and BATCH and ExecType DEFAULT and TRY
     /// @dev this function demonstrates how to implement hook support (modifier)
     function execute(bytes32 mode, bytes calldata executionCalldata) external payable onlyEntryPointOrSelf {
->>>>>>> 7c76efa6
         // slither-disable-next-line unused-return
         _handleExecute(mode, executionCalldata);
     }
