--- conflicted
+++ resolved
@@ -38,16 +38,4 @@
         external
         payable
         returns (uint256 validationData);
-<<<<<<< HEAD
-
-    /// Account may implement this execute method.
-    /// passing this methodSig at the beginning of callData will cause the
-    /// entryPoint to pass the full UserOp (and hash) to the account.
-    /// The account should skip the methodSig, and use the callData (and
-    /// optionally, other UserOp fields)
-    /// @param userOp - The operation that was just validated.
-    /// @param userOpHash - Hash of the user's request data.
-    function executeUserOp(PackedUserOperation calldata userOp, bytes32 userOpHash) external payable;
-=======
->>>>>>> 03f2ceaa
 }