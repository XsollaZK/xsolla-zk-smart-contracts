// SPDX-License-Identifier: MIT
pragma solidity ^0.8.23;

import { PackedUserOperation } from "account-abstraction/interfaces/PackedUserOperation.sol";

interface IERC4337Account {
    /// Validate user's signature and nonce
    /// the entryPoint will make the call to the recipient only if this
    /// validation call returns successfully.
    /// signature failure should be reported by returning SIG_VALIDATION_FAILED
    /// (1). This allows making a "simulation call" without a valid signature
    /// Other failures (e.g. nonce mismatch, or invalid signature format) should
    /// still revert to signal failure.
    ///
    /// @dev Must validate caller is the entryPoint.
    ///      Must validate the signature and nonce
    /// @param userOp - The operation that is about to be executed.
    /// @param userOpHash - Hash of the user's request data. can be used as the
    /// basis for signature. @param missingAccountFunds - Missing funds on the
    /// account's deposit in the entrypoint.
    ///                              This is the minimum amount to transfer to
    /// the sender(entryPoint) to be able to make the call. The excess is left
    /// as a deposit in the entrypoint
    ///                              for future calls. Can be withdrawn anytime
    /// using "entryPoint.withdrawTo()". In case there is a paymaster in the
    /// request (or the current deposit is high
    ///                              enough), this value will be zero.
<<<<<<< HEAD
    /// @return validationData - Packaged ValidationData structure. use
    /// `_packValidationData` and `_unpackValidationData` to encode and decode.
    ///                              <20-byte> sigAuthorizer - 0 for valid
    /// signature, 1 to mark signature failure, otherwise, an address of an
    /// "authorizer" contract.
    ///                              <6-byte> validUntil - Last timestamp this
    /// operation is valid. 0 for "indefinite" <6-byte> validAfter - First
    /// timestamp this operation is valid
    ///                                                    If an account doesn't
    /// use time-range, it is enough to return SIG_VALIDATION_FAILED value (1)
    /// for signature failure.
    ///                              Note that the validation code cannot use
    /// block.timestamp (or block.number) directly.
=======
    /// @return validationData       - Packaged ValidationData structure. use `_packValidationData` and
    ///                              `_unpackValidationData` to encode and decode.
    ///                              <20-byte> sigAuthorizer - 0 for valid signature, 1 to mark signature failure,
    ///                                 otherwise, an address of an "authorizer" contract.
    ///                              <6-byte> validUntil - Last timestamp this operation is valid. 0 for "indefinite"
    ///                              <6-byte> validAfter - First timestamp this operation is valid
    ///                                                    If an account doesn't use time-range, it is enough to
    ///                                                    return SIG_VALIDATION_FAILED value (1) for signature failure.
    ///                              Note that the validation code cannot use block.timestamp or block.number directly.
>>>>>>> de321d86
    function validateUserOp(PackedUserOperation calldata userOp, bytes32 userOpHash, uint256 missingAccountFunds)
        external
        payable
        returns (uint256 validationData);

    /// Account may implement this execute method.
    /// passing this methodSig at the beginning of callData will cause the
    /// entryPoint to pass the full UserOp (and hash) to the account.
    /// The account should skip the methodSig, and use the callData (and
    /// optionally, other UserOp fields)
    /// @param userOp - The operation that was just validated.
    /// @param userOpHash - Hash of the user's request data.
    function executeUserOp(PackedUserOperation calldata userOp, bytes32 userOpHash) external payable;
}<|MERGE_RESOLUTION|>--- conflicted
+++ resolved
@@ -25,22 +25,7 @@
     /// using "entryPoint.withdrawTo()". In case there is a paymaster in the
     /// request (or the current deposit is high
     ///                              enough), this value will be zero.
-<<<<<<< HEAD
-    /// @return validationData - Packaged ValidationData structure. use
-    /// `_packValidationData` and `_unpackValidationData` to encode and decode.
-    ///                              <20-byte> sigAuthorizer - 0 for valid
-    /// signature, 1 to mark signature failure, otherwise, an address of an
-    /// "authorizer" contract.
-    ///                              <6-byte> validUntil - Last timestamp this
-    /// operation is valid. 0 for "indefinite" <6-byte> validAfter - First
-    /// timestamp this operation is valid
-    ///                                                    If an account doesn't
-    /// use time-range, it is enough to return SIG_VALIDATION_FAILED value (1)
-    /// for signature failure.
-    ///                              Note that the validation code cannot use
-    /// block.timestamp (or block.number) directly.
-=======
-    /// @return validationData       - Packaged ValidationData structure. use `_packValidationData` and
+    /// @return validationData - Packaged ValidationData structure. use `_packValidationData` and
     ///                              `_unpackValidationData` to encode and decode.
     ///                              <20-byte> sigAuthorizer - 0 for valid signature, 1 to mark signature failure,
     ///                                 otherwise, an address of an "authorizer" contract.
@@ -49,7 +34,6 @@
     ///                                                    If an account doesn't use time-range, it is enough to
     ///                                                    return SIG_VALIDATION_FAILED value (1) for signature failure.
     ///                              Note that the validation code cannot use block.timestamp or block.number directly.
->>>>>>> de321d86
     function validateUserOp(PackedUserOperation calldata userOp, bytes32 userOpHash, uint256 missingAccountFunds)
         external
         payable
