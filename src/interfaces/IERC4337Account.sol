--- conflicted
+++ resolved
@@ -4,38 +4,6 @@
 import { PackedUserOperation } from "account-abstraction/interfaces/PackedUserOperation.sol";
 
 interface IERC4337Account {
-<<<<<<< HEAD
-    /**
-     * Validate user's signature and nonce
-     * the entryPoint will make the call to the recipient only if this validation call returns
-     * successfully.
-     * signature failure should be reported by returning SIG_VALIDATION_FAILED (1).
-     * This allows making a "simulation call" without a valid signature
-     * Other failures (e.g. nonce mismatch, or invalid signature format) should still revert to
-     * signal failure.
-     *
-     * @dev Must validate caller is the entryPoint.
-     *      Must validate the signature and nonce
-     * @param userOp - The operation that is about to be executed.
-     * @param userOpHash - Hash of the user's request data. can be used as the basis for signature.
-     * @param missingAccountFunds - Missing funds on the account's deposit in the entrypoint.
-     *                              This is the minimum amount to transfer to the sender(entryPoint) to be
-     *                              able to make the call. The excess is left as a deposit in the entrypoint
-     *                              for future calls. Can be withdrawn anytime using "entryPoint.withdrawTo()".
-     *                              In case there is a paymaster in the request (or the current deposit is high
-     *                              enough), this value will be zero.
-     * @return validationData - Packaged ValidationData structure. use `_packValidationData`
-     * and
-     *                              `_unpackValidationData` to encode and decode.
-     *                              <20-byte> sigAuthorizer - 0 for valid signature, 1 to mark signature failure,
-     *                                 otherwise, an address of an "authorizer" contract.
-     *                              <6-byte> validUntil - Last timestamp this operation is valid. 0 for "indefinite"
-     *                              <6-byte> validAfter - First timestamp this operation is valid
-     *                                                    If an account doesn't use time-range, it is enough to
-     *                                                    return SIG_VALIDATION_FAILED value (1) for signature failure.
-     *                              Note that the validation code cannot use block.timestamp (or block.number) directly.
-     */
-=======
     /// Validate user's signature and nonce
     /// the entryPoint will make the call to the recipient only if this validation call returns
     /// successfully.
@@ -64,23 +32,11 @@
     ///                                                    return SIG_VALIDATION_FAILED value (1) for signature failure.
     ///                              Note that the validation code cannot use block.timestamp (or block.number)
     /// directly.
->>>>>>> 7c76efa6
     function validateUserOp(PackedUserOperation calldata userOp, bytes32 userOpHash, uint256 missingAccountFunds)
         external
         payable
         returns (uint256 validationData);
 
-<<<<<<< HEAD
-    /**
-     * Account may implement this execute method.
-     * passing this methodSig at the beginning of callData will cause the entryPoint to pass the
-     * full UserOp (and hash) to the account.
-     * The account should skip the methodSig, and use the callData (and optionally, other UserOp fields)
-     *
-     * @param userOp - The operation that was just validated.
-     * @param userOpHash - Hash of the user's request data.
-     */
-=======
     /// Account may implement this execute method.
     /// passing this methodSig at the beginning of callData will cause the entryPoint to pass the
     /// full UserOp (and hash) to the account.
@@ -88,6 +44,5 @@
     ///
     /// @param userOp              - The operation that was just validated.
     /// @param userOpHash          - Hash of the user's request data.
->>>>>>> 7c76efa6
     function executeUserOp(PackedUserOperation calldata userOp, bytes32 userOpHash) external payable;
 }