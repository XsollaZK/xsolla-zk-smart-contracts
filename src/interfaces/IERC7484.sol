// SPDX-License-Identifier: MIT
pragma solidity ^0.8.0;

interface IERC7484 {
<<<<<<< HEAD
    /* ´:°•.°+.*•´.*:˚.°*.˚•´.°:°•.°•.*•´.*:˚.°*.˚•´.°:°•.°+.*•´.*:*/
    /* Check with Registry internal attesters */
    /* .•°:°.´+˚.*°.˚:*.´•*.+°.•°:´*.´•*.•°.•°:°.´:•˚°.*°.˚:*.´+°.•*/
=======
    // Check with Registry internal attesters

>>>>>>> 7c76efa6
    function check(address module) external view;

    function checkForAccount(address smartAccount, address module) external view;

    function check(address module, uint256 moduleType) external view;

    function checkForAccount(address smartAccount, address module, uint256 moduleType) external view;

<<<<<<< HEAD
    /* ´:°•.°+.*•´.*:˚.°*.˚•´.°:°•.°•.*•´.*:˚.°*.˚•´.°:°•.°+.*•´.*:*/
    /* Check with external attester(s) */
    /* .•°:°.´+˚.*°.˚:*.´•*.+°.•°:´*.´•*.•°.•°:°.´:•˚°.*°.˚:*.´+°.•*/
=======
    // Check with external attester(s)
>>>>>>> 7c76efa6

    function check(address module, address attester) external view;

    function check(address module, uint256 moduleType, address attester) external view;

    function checkN(address module, address[] calldata attesters, uint256 threshold) external view;

    function checkN(address module, uint256 moduleType, address[] calldata attesters, uint256 threshold) external view;

    function trustAttesters(uint8 threshold, address[] calldata attesters) external;
}<|MERGE_RESOLUTION|>--- conflicted
+++ resolved
@@ -2,14 +2,8 @@
 pragma solidity ^0.8.0;
 
 interface IERC7484 {
-<<<<<<< HEAD
-    /* ´:°•.°+.*•´.*:˚.°*.˚•´.°:°•.°•.*•´.*:˚.°*.˚•´.°:°•.°+.*•´.*:*/
-    /* Check with Registry internal attesters */
-    /* .•°:°.´+˚.*°.˚:*.´•*.+°.•°:´*.´•*.•°.•°:°.´:•˚°.*°.˚:*.´+°.•*/
-=======
     // Check with Registry internal attesters
 
->>>>>>> 7c76efa6
     function check(address module) external view;
 
     function checkForAccount(address smartAccount, address module) external view;
@@ -18,13 +12,7 @@
 
     function checkForAccount(address smartAccount, address module, uint256 moduleType) external view;
 
-<<<<<<< HEAD
-    /* ´:°•.°+.*•´.*:˚.°*.˚•´.°:°•.°•.*•´.*:˚.°*.˚•´.°:°•.°+.*•´.*:*/
-    /* Check with external attester(s) */
-    /* .•°:°.´+˚.*°.˚:*.´•*.+°.•°:´*.´•*.•°.•°:°.´:•˚°.*°.˚:*.´+°.•*/
-=======
     // Check with external attester(s)
->>>>>>> 7c76efa6
 
     function check(address module, address attester) external view;
 
