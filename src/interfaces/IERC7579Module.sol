--- conflicted
+++ resolved
@@ -48,19 +48,10 @@
     error InvalidTargetAddress(address target);
 
     /// @dev Validates a transaction on behalf of the account.
-<<<<<<< HEAD
-    ///         This function is intended to be called by the MSA during the
-    /// ERC-4337 validaton phase Note: solely relying on bytes32 hash and
-    /// signature is not suffcient for some
-    /// validation implementations (i.e. SessionKeys often need access to
-    /// userOp.calldata) @param userOp The user operation to be validated. The
-    /// userOp MUST NOT contain any metadata.
-=======
     /// This function is intended to be called by the MSA during the ERC-4337 validation phase
     /// Note: solely relying on bytes32 hash and signature is not sufficient for some
     /// validation implementations (i.e. SessionKeys often need access to userOp.calldata)
     /// @param userOp The user operation to be validated. The userOp MUST NOT contain any metadata.
->>>>>>> 03f2ceaa
     /// The MSA MUST clean up the userOp before sending it to the validator.
     /// @param userOpHash The hash of the user operation to be validated
     /// @return return value according to ERC-4337
