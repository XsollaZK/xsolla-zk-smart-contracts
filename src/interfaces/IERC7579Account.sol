--- conflicted
+++ resolved
@@ -16,14 +16,8 @@
     /// @dev Ensure adequate authorization control: i.e. onlyEntryPointOrSelf
     ///
     /// @dev MSA MUST implement this function signature.
-<<<<<<< HEAD
-    /// If a mode is requested that is not supported by the Account, it MUST
-    /// revert @param mode The encoded execution mode of the transaction. See
-    /// ModeLib.sol for details
-=======
     /// If a mode is requested that is not supported by the Account, it MUST revert
     /// @param mode The encoded execution mode of the transaction. See solady's LibERC7579.sol for details
->>>>>>> 03f2ceaa
     /// @param executionCalldata The encoded execution call data
     function execute(bytes32 mode, bytes calldata executionCalldata) external payable;
 
@@ -32,14 +26,8 @@
     /// @dev Ensure adequate authorization control: i.e. onlyExecutorModule
     ///
     /// @dev MSA MUST implement this function signature.
-<<<<<<< HEAD
-    /// If a mode is requested that is not supported by the Account, it MUST
-    /// revert @param mode The encoded execution mode of the transaction. See
-    /// ModeLib.sol for details
-=======
     /// If a mode is requested that is not supported by the Account, it MUST revert
     /// @param mode The encoded execution mode of the transaction. See solady's LibERC7579.sol for details
->>>>>>> 03f2ceaa
     /// @param executionCalldata The encoded execution call data
     function executeFromExecutor(bytes32 mode, bytes calldata executionCalldata)
         external
@@ -70,13 +58,8 @@
     /// during `onUninstall` de-initialization.
     function uninstallModule(uint256 moduleTypeId, address module, bytes calldata deInitData) external payable;
 
-<<<<<<< HEAD
-    /// Function to check if the account supports a certain CallType or ExecType
-    /// (see ModeLib.sol) @param encodedMode the encoded mode
-=======
     /// Function to check if the account supports a certain CallType or ExecType (see solady's LibERC7579.sol)
     /// @param encodedMode the encoded mode
->>>>>>> 03f2ceaa
     function supportsExecutionMode(bytes32 encodedMode) external view returns (bool);
 
     /// Function to check if the account supports installation of a certain
@@ -89,18 +72,10 @@
     /// Note: keep in mind that some contracts can be multiple module types at the same time.
     /// It thus may be necessary to query multiple module types
     /// @param module the module address
-<<<<<<< HEAD
-    /// @param additionalContext additional context data that the smart account
-    /// may interpret to identifiy conditions under which the module is
-    /// installed.
-    ///                          usually this is not necessary, but for some
-    /// special hooks that are stored in mappings, this param might be needed
-=======
     /// @param additionalContext additional context data that the smart account may interpret to
     ///                          identify conditions under which the module is installed.
     ///                          usually this is not necessary, but for some special hooks that
     ///                          are stored in mappings, this param might be needed
->>>>>>> 03f2ceaa
     function isModuleInstalled(uint256 moduleTypeId, address module, bytes calldata additionalContext)
         external
         view
