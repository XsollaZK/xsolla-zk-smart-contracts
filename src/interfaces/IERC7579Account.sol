--- conflicted
+++ resolved
@@ -12,14 +12,8 @@
     event ModuleUninstalled(uint256 indexed moduleTypeId, address indexed module);
 
     /// @dev Executes a transaction on behalf of the account.
-<<<<<<< HEAD
-    ///         This function is intended to be called by ERC-4337
-    /// EntryPoint.sol @dev Ensure adequate authorization control: i.e.
-    /// onlyEntryPointOrSelf
-=======
     /// This function is intended to be called by ERC-4337 EntryPoint.sol
     /// @dev Ensure adequate authorization control: i.e. onlyEntryPointOrSelf
->>>>>>> de321d86
     ///
     /// @dev MSA MUST implement this function signature.
     /// If a mode is requested that is not supported by the Account, it MUST
@@ -43,13 +37,8 @@
         returns (bytes[] memory returnData);
 
     /// @dev ERC-1271 isValidSignature
-<<<<<<< HEAD
-    ///         This function is intended to be used to validate a smart account
-    /// signature and may forward the call to a validator module
-=======
     /// This function is intended to be used to validate a smart account signature
     /// and may forward the call to a validator module
->>>>>>> de321d86
     ///
     /// @param hash The hash of the data that is signed
     /// @param data The data that is signed
@@ -82,14 +71,8 @@
 
     /// Function to check if the account has a certain module installed
     /// @param moduleTypeId the module type ID according the ERC-7579 spec
-<<<<<<< HEAD
-    ///      Note: keep in mind that some contracts can be multiple module types
-    /// at the same time. It thus may be necessary to query multiple module
-    /// types
-=======
     /// Note: keep in mind that some contracts can be multiple module types at the same time.
     /// It thus may be necessary to query multiple module types
->>>>>>> de321d86
     /// @param module the module address
     /// @param additionalContext additional context data that the smart account
     /// may interpret to identifiy conditions under which the module is
